--- conflicted
+++ resolved
@@ -5,15 +5,10 @@
 from cued_sf2_lab.dct import colxfm, dct_ii, regroup
 from cued_sf2_lab.lbt import pot_ii, dct_ii
 from cued_sf2_lab.dwt import dwt, idwt
-<<<<<<< HEAD
-from cued_sf2_lab.jpeg import diagscan, huffdflt, HuffmanTable, huffenc, huffgen, huffdes, runampl
 from scipy import optimize
-=======
 from cued_sf2_lab.jpeg import diagscan, dwtgroup, huffdflt, HuffmanTable, huffenc, huffgen, huffdes, runampl
-
 from encoding import huffblockhist, huffencopt
 from quantisation import quant, inv_quant
->>>>>>> 09372cb4
 
 
 # Image size func
